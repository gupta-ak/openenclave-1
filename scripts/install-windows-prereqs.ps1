# Copyright (c) Microsoft Corporation. All rights reserved.
# Licensed under the MIT License.

Param(
    [string]$GitURL = 'https://github.com/git-for-windows/git/releases/download/v2.19.1.windows.1/Git-2.19.1-64-bit.exe',
    [string]$GitHash = '5E11205840937DD4DFA4A2A7943D08DA7443FAA41D92CCC5DAFBB4F82E724793',
    [string]$SevenZipURL = 'https://www.7-zip.org/a/7z1806-x64.msi',
    [string]$SevenZipHash = 'F00E1588ED54DDF633D8652EB89D0A8F95BD80CCCFC3EED362D81927BEC05AA5',
    [string]$VSBuildToolsURL = 'https://aka.ms/vs/15/release/vs_buildtools.exe',
    [string]$VSBuildToolsHash = '7D5B0220670BA1C174F0AE1FF2CE87D65A508E66C321431FBD4751F478037E12',
    [string]$OCamlURL = 'https://www.ocamlpro.com/pub/ocpwin/ocpwin-builds/ocpwin64/20160113/ocpwin64-20160113-4.02.1+ocp1-mingw64.zip',
    [string]$OCamlHash = '369F900F7CDA543ABF674520ED6004CC75008E10BEED0D34845E8A42866D0F3A',
    [string]$Clang7URL = 'http://releases.llvm.org/7.0.1/LLVM-7.0.1-win64.exe',
    [string]$Clang7Hash = '672E4C420D6543A8A9F8EC5F1E5F283D88AC2155EF4C57232A399160A02BFF57',
    [string]$IntelPSWURL = 'http://registrationcenter-download.intel.com/akdlm/irc_nas/15654/Intel%20SGX%20PSW%20for%20Windows%20v2.4.100.51291.exe',
    [string]$IntelPSWHash = '79AE32E984B5511CE4BF7568403333F837FBCE7E8D5730271C5D68F55BBF251D',
    [string]$ShellCheckURL = 'https://shellcheck.storage.googleapis.com/shellcheck-v0.7.0.zip',
    [string]$ShellCheckHash = '02CFA14220C8154BB7C97909E80E74D3A7FE2CBB7D80AC32ADCAC7988A95E387',
    [string]$NugetURL = 'https://www.nuget.org/api/v2/package/NuGet.exe/3.4.3',
    [string]$NugetHash = '2D4D38666E5C7D27EE487C60C9637BD9DD63795A117F0E0EDC68C55EE6DFB71F',
    [string]$DevconURL = 'https://download.microsoft.com/download/7/D/D/7DD48DE6-8BDA-47C0-854A-539A800FAA90/wdk/Installers/787bee96dbd26371076b37b13c405890.cab',
    [string]$DevconHash = 'A38E409617FC89D0BA1224C31E42AF4344013FEA046D2248E4B9E03F67D5908A',
    [string]$IntelDCAPURL = 'http://registrationcenter-download.intel.com/akdlm/irc_nas/15650/Intel%20SGX%20DCAP%20for%20Windows%20v1.2.100.49925.exe',
    [string]$IntelDCAPHash = 'F31E4451CA32E19CA3DCB0AFC49AFE9F4963C47BF62AAF24A8AE436BDA14FD8B',
    [string]$VCRuntime2012URL = 'https://download.microsoft.com/download/1/6/B/16B06F60-3B20-4FF2-B699-5E9B7962F9AE/VSU_4/vcredist_x64.exe',
<<<<<<< HEAD
    [string]$AzureDCAPNupkgURL = 'https://www.nuget.org/packages/Azure.DCAP.Windows/0.0.2'
=======
    [string]$VCRuntime2012Hash = '681BE3E5BA9FD3DA02C09D7E565ADFA078640ED66A0D58583EFAD2C1E3CC4064',
    [string]$AzureDCAPNupkgURL = 'https://oejenkins.blob.core.windows.net/oejenkins/Microsoft.Azure.DCAP.Client.1.0.0.nupkg', # TODO: Update this to official link once this is available
    [string]$AzureDCAPNupkgHash = '152ACE956348E80E533E63E6CB1D3CA20E4CA7DC775FC0B9413F552368F971D6',
    [Parameter(mandatory=$true)][string]$InstallPath,
    [Parameter(mandatory=$true)][bool]$WithFLC,
    [Parameter(mandatory=$true)][bool]$WithAzureDCAPClient
>>>>>>> b09c8e45
)

if ( ($WithFLC -eq $false) -and ($WithAzureDCAPClient -eq $true) )
{
    Throw "Error: WithFLC cannot be false while WithAzureDCAPClient is true."
}

if ($WithFLC -eq $false)
{
    $IntelPSWURL = "https://oejenkins.blob.core.windows.net/oejenkins/intel_sgx_win_2.2.100.47975_PV.zip"
    $IntelPSWHash = 'EB479D1E029D51E48E534C284FCF5CCA3A937DA43052DCB2F4C71E5F354CA623'
}

$ErrorActionPreference = "Stop"

$PACKAGES_DIRECTORY = Join-Path $env:TEMP "packages"
$OE_NUGET_DIR = Join-Path $InstallPath "prereqs\nuget"

$PACKAGES = @{
    "git" = @{
        "url" = $GitURL
        "hash" = $GitHash
        "local_file" = Join-Path $PACKAGES_DIRECTORY "Git-64-bit.exe"
    }
    "7z" = @{
        "url" = $SevenZipURL
        "hash" = $SevenZipHash
        "local_file" = Join-Path $PACKAGES_DIRECTORY "7z-x64.msi"
    }
    "vs_buildtools" = @{
        "url" = $VSBuildToolsURL
        "hash" = $VSBuildToolsHash
        "local_file" = Join-Path $PACKAGES_DIRECTORY "vs_buildtools.exe"
    }
    "ocaml" = @{
        "url" = $OCamlURL
        "hash" = $OCamlHash
        "local_file" = Join-Path $PACKAGES_DIRECTORY "ocpwin64.zip"
    }
    "clang7" = @{
        "url" = $Clang7URL
        "hash" = $Clang7Hash
        "local_file" = Join-Path $PACKAGES_DIRECTORY "LLVM-win64.exe"
    }
    "psw" = @{
        "url" = $IntelPSWURL
        "hash" = $IntelPSWHash
        "local_file" = Join-Path $PACKAGES_DIRECTORY "Intel_SGX_PSW_for_Windows.exe"
    }
    "shellcheck" = @{
        "url" = $ShellCheckURL
        "hash" = $ShellCheckHash
        "local_file" = Join-Path $PACKAGES_DIRECTORY "shellcheck.zip"
    }
    "nuget" = @{
        "url" = $NugetURL
        "hash" = $NugetHash
        "local_file" = Join-Path $PACKAGES_DIRECTORY "nuget.zip"
    }
    "devcon" = @{
        "url" = $DevconURL
        "hash" = $DevconHash
        "local_file" = Join-Path $PACKAGES_DIRECTORY "devcon_package.cab"
    }
    "dcap" = @{
        "url" = $IntelDCAPURL
        "hash" = $IntelDCAPHash
        "local_file" = Join-Path $PACKAGES_DIRECTORY "Intel_SGX_DCAP.exe"
    }
    "vc_runtime_2012" = @{
        "url" = $VCRuntime2012URL
        "hash" = $VCRuntime2012Hash
        "local_file" = Join-Path $PACKAGES_DIRECTORY "vcredist_x64.exe"
    }
    "azure_dcap_client_nupkg" = @{
        "url" = $AzureDCAPNupkgURL
<<<<<<< HEAD
        "local_file" = Join-Path $PACKAGES_DIRECTORY "Azure.DCAP.Windows"
=======
        "hash" = $AzureDCAPNupkgHash
        "local_file" = Join-Path $PACKAGES_DIRECTORY "Microsoft.Azure.DCAP.Client.1.0.0.nupkg"
>>>>>>> b09c8e45
    }
}

filter Timestamp { "[$(Get-Date -Format o)] $_" }

function Write-Log {
    Param(
        [string]$Message
    )
    $msg = $Message | Timestamp
    Write-Output $msg
}

function New-Directory {
    Param(
        [Parameter(Mandatory=$true)]
        [string]$Path,
        [Parameter(Mandatory=$false)]
        [switch]$RemoveExisting
    )
    if(Test-Path $Path) {
        if($RemoveExisting) {
            # Remove if it already exist
            Remove-Item -Recurse -Force $Path
        } else {
            return
        }
    }
    return (New-Item -ItemType Directory -Path $Path)
}

function Start-LocalPackagesDownload {
    Write-Output "Downloading all the packages to local directory: $PACKAGES_DIRECTORY"
    New-Directory $PACKAGES_DIRECTORY -RemoveExisting
    foreach($pkg in $PACKAGES.Keys) {
        Write-Output "Downloading: $($PACKAGES[$pkg]["url"])"
        Start-FileDownload -URL $PACKAGES[$pkg]["url"] `
                           -Destination $PACKAGES[$pkg]["local_file"]
        $downloaded_hash = Get-FileHash $PACKAGES[$pkg]["local_file"]
        $expected_hash = $PACKAGES[$pkg]["hash"]
        if ($downloaded_hash.Hash -ne $expected_hash)
        {
            Throw "Error: Computed hash ($downloaded_hash) does not match expected hash ($expected_hash)"
        }
        else
        {
            Write-Output "Computed hash ($downloaded_hash) matches expected hash ($expected_hash)"
        }
    }
    Write-Output "Finished downloading all the packages"
}

function Start-ExecuteWithRetry {
    Param(
        [Parameter(Mandatory=$true)]
        [ScriptBlock]$ScriptBlock,
        [int]$MaxRetryCount=10,
        [int]$RetryInterval=3,
        [string]$RetryMessage,
        [array]$ArgumentList=@()
    )
    $currentErrorActionPreference = $ErrorActionPreference
    $ErrorActionPreference = "Continue"
    $retryCount = 0
    while ($true) {
        Write-Log "Start-ExecuteWithRetry attempt $retryCount"
        try {
            $res = Invoke-Command -ScriptBlock $ScriptBlock `
                                  -ArgumentList $ArgumentList
            $ErrorActionPreference = $currentErrorActionPreference
            Write-Log "Start-ExecuteWithRetry terminated"
            return $res
        } catch [System.Exception] {
            $retryCount++
            if ($retryCount -gt $MaxRetryCount) {
                $ErrorActionPreference = $currentErrorActionPreference
                Write-Log "Start-ExecuteWithRetry exception thrown"
                throw
            } else {
                if($RetryMessage) {
                    Write-Log "Start-ExecuteWithRetry RetryMessage: $RetryMessage"
                } elseif($_) {
                    Write-Log "Start-ExecuteWithRetry Retry: $_.ToString()"
                }
                Start-Sleep $RetryInterval
            }
        }
    }
}

function Start-FileDownload {
    Param(
        [Parameter(Mandatory=$true)]
        [string]$URL,
        [Parameter(Mandatory=$true)]
        [string]$Destination,
        [Parameter(Mandatory=$false)]
        [int]$RetryCount=10
    )
    Start-ExecuteWithRetry -ScriptBlock {
        [Net.ServicePointManager]::SecurityProtocol = [Net.SecurityProtocolType]::Tls12
        $wc = New-Object System.Net.WebClient
        $wc.DownloadFile($URL, $Destination)
    } -MaxRetryCount $RetryCount -RetryInterval 3 -RetryMessage "Failed to download $URL. Retrying"
}

function Add-ToSystemPath {
    Param(
        [Parameter(Mandatory=$false)]
        [string[]]$Path
    )
    if(!$Path) {
        return
    }
    $systemPath = [System.Environment]::GetEnvironmentVariable('Path', 'Machine').Split(';')
    $currentPath = $env:PATH.Split(';')
    foreach($p in $Path) {
        if($p -notin $systemPath) {
            $systemPath += $p
        }
        if($p -notin $currentPath) {
            $currentPath += $p
        }
    }
    $env:PATH = $currentPath -join ';'
    setx.exe /M PATH ($systemPath -join ';')
    if($LASTEXITCODE) {
        Throw "Failed to set the new system path"
    }
}

function Install-Tool {
    Param(
        [Parameter(Mandatory=$true)]
        [string]$InstallerPath,
        [Parameter(Mandatory=$false)]
        [string]$InstallDirectory,
        [Parameter(Mandatory=$false)]
        [string[]]$ArgumentList,
        [Parameter(Mandatory=$false)]
        [string[]]$EnvironmentPath
    )
    if($InstallDirectory -and (Test-Path $InstallDirectory)) {
        Write-Output "$InstallerPath is already installed."
        Add-ToSystemPath -Path $EnvironmentPath
        return
    }
    $parameters = @{
        'FilePath' = $InstallerPath
        'Wait' = $true
        'PassThru' = $true
    }
    if($ArgumentList) {
        $parameters['ArgumentList'] = $ArgumentList
    }
    if($InstallerPath.EndsWith('.msi')) {
        $parameters['FilePath'] = 'msiexec.exe'
        $parameters['ArgumentList'] = @("/i", $InstallerPath) + $ArgumentList
    }
    Write-Output "Installing $InstallerPath with " @parameters
    $p = Start-Process @parameters
    if($p.ExitCode -ne 0) {
        Throw "Failed to install: $InstallerPath"
    }
    Add-ToSystemPath -Path $EnvironmentPath
    Write-Output "Successfully installed: $InstallerPath"
}

function Install-ZipTool {
    Param(
        [Parameter(Mandatory=$true)]
        [string]$ZipPath,
        [Parameter(Mandatory=$true)]
        [string]$InstallDirectory,
        [Parameter(Mandatory=$false)]
        [string[]]$EnvironmentPath
    )
    if(Test-Path $InstallDirectory) {
        Write-Output "$ZipPath is already installed."
        Add-ToSystemPath -Path $EnvironmentPath
        return
    }
    New-Item -ItemType "Directory" -Path $InstallDirectory
    7z.exe x $ZipPath -o"$InstallDirectory" -y
    if($LASTEXITCODE) {
        Throw "ERROR: Failed to extract $ZipPath to $InstallDirectory"
    }
    Add-ToSystemPath $EnvironmentPath
}

function Install-Nuget {
    $tempInstallDir = "$PACKAGES_DIRECTORY\nuget"
    if(Test-Path -Path $tempInstallDir) {
        Remove-Item -Path $tempInstallDir -Force -Recurse
    }
    Install-ZipTool -ZipPath $PACKAGES["nuget"]["local_file"] `
                    -InstallDirectory $tempInstallDir `
                    -EnvironmentPath @("$tempInstallDir")
    Copy-Item -Force "$tempInstallDir\build\native\Nuget.exe" $PACKAGES_DIRECTORY
}

function Install-Git {
    $installDir = Join-Path $env:ProgramFiles "Git"
    Install-Tool -InstallerPath $PACKAGES["git"]["local_file"] `
                 -InstallDirectory $installDir `
                 -ArgumentList @("/SILENT") `
                 -EnvironmentPath @("$installDir\cmd", "$installDir\bin", "$installDir\mingw64\bin")
}

function Install-7Zip {
    $installDir = Join-Path $env:ProgramFiles "7-Zip"
    Install-Tool -InstallerPath $PACKAGES["7z"]["local_file"] `
                 -InstallDirectory $installDir `
                 -ArgumentList @("/quiet", "/passive") `
                 -EnvironmentPath @($installDir)
}

function Install-PSW {
    $tempInstallDir = "$PACKAGES_DIRECTORY\Intel_SGX_PSW"
    if(Test-Path $tempInstallDir) {
        Remove-Item -Recurse -Force $tempInstallDir
    }
    Install-ZipTool -ZipPath $PACKAGES["psw"]["local_file"] `
                    -InstallDirectory $tempInstallDir

    $installer = Get-Item "$tempInstallDir\Intel*SGX*\PSW_EXE*\Intel(R)_SGX_Windows_x64_PSW_*.exe"
    if(!$installer) {
        Throw "Cannot find the installer executable"
    }
    if($installer.Count -gt 1) {
        Throw "Multiple installer executables found"
    }
    $unattendedParams = @('--s', '--a', 'install', "--output=$tempInstallDir\psw-installer.log", '--eula=accept', '--no-progress')
    $p = Start-Process -Wait -NoNewWindow -FilePath $installer -ArgumentList $unattendedParams -PassThru
    if($p.ExitCode -ne 0) {
        Get-Content "$tempInstallDir\psw-installer.log"
        Throw "Failed to install Intel PSW"
    }

    Start-ExecuteWithRetry -ScriptBlock {
        Start-Service "AESMService" -ErrorAction Stop
    } -RetryMessage "Failed to start AESMService. Retrying"
}

function Install-VisualStudio {
    $installerArguments = @(
        "-q", "--wait", "--norestart",
        "--add Microsoft.VisualStudio.Workload.VCTools",
        "--add Microsoft.VisualStudio.Component.VC.CMake.Project"
        "--add Microsoft.VisualStudio.Component.Windows10SDK.17134"
        "--add Microsoft.VisualStudio.Component.VC.v141.ARM.Spectre"
        "--add Microsoft.VisualStudio.Component.VC.v141.ARM64.Spectre"
        "--includeRecommended"
    )

    Install-Tool -InstallerPath $PACKAGES["vs_buildtools"]["local_file"] `
                -ArgumentList $installerArguments `
                -EnvironmentPath @("${env:ProgramFiles(x86)}\Microsoft Visual Studio\2017\BuildTools\VC\Auxiliary\Build", `
                                   "${env:ProgramFiles(x86)}\Microsoft Visual Studio\2017\BuildTools\Common7\Tools")
}

function Install-OCaml {
    $installDir = Join-Path $env:ProgramFiles "OCaml"
    $tmpDir = Join-Path $PACKAGES_DIRECTORY "ocpwin64"
    if(Test-Path -Path $tmpDir) {
        Remove-Item -Recurse -Force -Path $tmpDir
    }
    Install-ZipTool -ZipPath $PACKAGES["ocaml"]["local_file"] `
                    -InstallDirectory $tmpDir `
                    -EnvironmentPath @("$installDir\bin")
    New-Directory -Path $installDir -RemoveExisting
    Move-Item -Path "$tmpDir\*\*" -Destination $installDir
}

function Install-LLVM {
    Install-Tool -InstallerPath $PACKAGES["clang7"]["local_file"] `
                 -ArgumentList "/S" `
                 -EnvironmentPath "${env:ProgramFiles}\LLVM\bin"
}

function Install-Shellcheck {
    $installDir = Join-Path $env:ProgramFiles "shellcheck"
    if(Test-Path -Path $installDir) {
        Remove-Item -Path $installDir -Force -Recurse
    }
    Install-ZipTool -ZipPath $PACKAGES["shellcheck"]["local_file"] `
                    -InstallDirectory $installDir `
                    -EnvironmentPath @("$installDir")
    Add-ToSystemPath -Path "${env:ProgramFiles}\shellcheck"
}

function Get-DevconBinary {
    $devConBinaryPath = Join-Path $PACKAGES_DIRECTORY "devcon.exe"
    if(Test-Path $devConBinaryPath) {
        return $devConBinaryPath
    }
    #Extract devcon.exe from the cab
    $cabPkg = Join-Path $PACKAGES_DIRECTORY "devcon_package.cab"
    if(!(Test-Path $cabPkg)) {
        Throw "Cannot find DevCon pkg file: $cabPkg"
    }
    $devConFileName = "filbad6e2cce5ebc45a401e19c613d0a28f"
    $result = expand.exe $cabPkg -F:$devConFileName $PACKAGES_DIRECTORY
    if($LASTEXITCODE) {
        Throw "Failed to expand DevCon cab file"
    }
    $devConFile = Join-Path $PACKAGES_DIRECTORY $devConFileName

    Move-Item $devConFile $devConBinaryPath -Force
    return $devConBinaryPath
}

function Remove-DCAPDriver {
    Param(
        [Parameter(Mandatory=$true)]
        [string]$Name
    )
    $devConPath = Get-DevconBinary
    $output = & $devConPath remove $Name
    if($LASTEXITCODE -eq 1) {
        #
        # Unfortunately, the exit code is 1 even when the operation was
        # successful, but a reboot is required. So, we parse the output
        # to see if a reboot was requested.
        #
        foreach($line in $output) {
            if($line.Contains("Removed on reboot")) {
                Write-Output $output
                return 0
            }
        }
        #
        # If we reach this point, it means that the exit code was 1 and
        # no reboot is needed. Therefore, most probably an error occured.
        #
        Write-Output $output
        throw "ERROR: Failed to remove $Name"
    } elseif($LASTEXITCODE -ne 0) {
        Write-Output $output
        throw "ERROR: Unknown exit code $LASTEXITCODE"
    }
    Write-Output $output
    return 0
}


function Install-DCAPDrivers {
    Install-Tool -InstallerPath $PACKAGES["dcap"]["local_file"] `
                 -ArgumentList @('/auto', "$PACKAGES_DIRECTORY\Intel_SGX_DCAP")

    $drivers = @{
        'sgx_base_dev' = @{
            'zip_path'    = "$PACKAGES_DIRECTORY\Intel_SGX_DCAP\Intel SGX DCAP for Windows *\LC_driver_WinServer2016\Signed_*.zip"
            'location'    = 'root\SgxLCDevice'
            'description' = 'Intel(R) Software Guard Extensions Launch Configuration Service'
        }
        'sgx_dcap_dev' = @{
            'zip_path'    = "$PACKAGES_DIRECTORY\Intel_SGX_DCAP\Intel SGX DCAP for Windows *\DCAP_INF\WinServer2016\Signed_*.zip"
            'location'    = 'root\SgxLCDevice_DCAP'
            'description' = 'Intel(R) Software Guard Extensions DCAP Components Device'
        }
    }
    $devConBinaryPath = Get-DevconBinary
    foreach($driver in $drivers.Keys) {
        $zip = Get-Item $drivers[$driver]['zip_path']
        if(!$zip) {
            Throw "Cannot find the zile file with $driver"
        }
        if($zip.Count -gt 1) {
            $zip
            Throw "Multiple driver zip files found"
        }
        New-Item -ItemType Directory -Force -Path "$PACKAGES_DIRECTORY\Intel_SGX_DCAP\$driver"
        Expand-Archive -Path $zip -DestinationPath "$PACKAGES_DIRECTORY\Intel_SGX_DCAP\$driver" -Force
        $inf = Get-Item "$PACKAGES_DIRECTORY\Intel_SGX_DCAP\$driver\drivers\*\$driver.inf"
        if(!$inf) {
            Throw "Cannot find $driver.inf file"
        }
        if($inf.Count -gt 1) {
            $inf
            Throw "Multiple $driver.inf files found"
        }
        # Check if the driver is already installed and delete it
        $output = & $devConBinaryPath find "$($drivers[$driver]['location'])"
        if($LASTEXITCODE) {
            Throw "Failed searching for $driver driver"
        }
        $output | ForEach-Object {
            if($_.Contains($drivers[$driver]['description'])) {
                Write-Output "Removing driver $($drivers[$driver]['location'])"
                Remove-DCAPDriver -Name $drivers[$driver]['location']
            }
        }
        Write-Output "Installing driver $($drivers[$driver]['location'])"
        $install = & $devConBinaryPath install "$($inf.FullName)" $drivers[$driver]['location']
        if($LASTEXITCODE) {
            Throw "Failed to install $driver driver"
        }
        Write-Output $install
    }
    $TEMP_NUGET_DIR = "$PACKAGES_DIRECTORY\Azure_DCAP_Client_nupkg"
    New-Directory -Path $OE_NUGET_DIR -RemoveExisting
    New-Directory -Path $TEMP_NUGET_DIR -RemoveExisting
    $nupkgDir = Get-Item "$PACKAGES_DIRECTORY\Intel_SGX_DCAP\Intel SGX DCAP for Windows *\nuget"
    if(!$nupkgDir) {
        Throw "Cannot find the Intel DCAP nupkg directory"
    }
    if($nupkgDir.Count -gt 1) {
        Throw "Multiple Intel DCAP nuget directories found"
    }
    Copy-Item -Recurse -Force "$nupkgDir\*" $TEMP_NUGET_DIR
    Copy-Item $PACKAGES['azure_dcap_client_nupkg']['local_file'] -Destination $TEMP_NUGET_DIR -Force

    # Note: the ordering of nuget installs below is important to preserve here until the issue with the EnclaveCommonAPI nuget package gets fixed.
    if ($WithAzureDCAPClient -eq $true)
    {
        & "$PACKAGES_DIRECTORY\nuget.exe" install 'Microsoft.Azure.DCAP.Client' -Source "$TEMP_NUGET_DIR;nuget.org" -OutputDirectory "$OE_NUGET_DIR" -ExcludeVersion
        if($LASTEXITCODE -ne 0) {
            Throw "Failed to install nuget EnclaveCommonAPI"
        }
    }
    & "$PACKAGES_DIRECTORY\nuget.exe" install 'DCAP_Components' -Source "$TEMP_NUGET_DIR;nuget.org" -OutputDirectory "$OE_NUGET_DIR" -ExcludeVersion
    if($LASTEXITCODE -ne 0) {
        Throw "Failed to install nuget EnclaveCommonAPI"
    }
<<<<<<< HEAD
    & "$PACKAGES_DIRECTORY\nuget.exe" install 'Azure.DCAP.Windows' -Version "0.0.2" -OutputDirectory "$OE_NUGET_DIR"
    if($LASTEXITCODE -ne 0) {
        Throw "Failed to install nuget Azure.DCAP.Windows"
=======
    & "$PACKAGES_DIRECTORY\nuget.exe" install 'EnclaveCommonAPI' -Source "$TEMP_NUGET_DIR;nuget.org" -OutputDirectory "$OE_NUGET_DIR" -ExcludeVersion
    if($LASTEXITCODE -ne 0) {
        Throw "Failed to install nuget EnclaveCommonAPI"
>>>>>>> b09c8e45
    }

    # Please refer to Intel's Windows DCAP documentation for this registry setting: https://download.01.org/intel-sgx/dcap-1.2/windows/docs/Intel_SGX_DCAP_Windows_SW_Installation_Guide.pdf
    New-ItemProperty -Path "HKLM:\SYSTEM\CurrentControlSet\Services\sgx_lc_msr\Parameters" -Name "SGX_Launch_Config_Optin" -Value 1 -PropertyType DWORD -Force
}

function Install-VCRuntime {
    Write-Log "Installing VC 2012 runtime"
    $p = Start-Process -Wait -PassThru -FilePath $PACKAGES["vc_runtime_2012"]["local_file"] -ArgumentList @("/install", "/passive")
    if($p.ExitCode -ne 0) {
        Throw ("Failed to install VC 2012 runtime. Exit code: {0}" -f $p.ExitCode)
    }
}


try {
    Start-LocalPackagesDownload

    Install-7Zip
    Install-Nuget
    Install-VisualStudio
    Install-LLVM
    Install-Git
    Install-OCaml
    Install-Shellcheck
    Install-PSW
    if ($WithFLC -eq $true)
    {
        Install-DCAPDrivers
    }
    Install-VCRuntime

    Write-Output 'Please reboot your computer for the configuration to complete.'
} catch {
    Write-Output $_.ToString()
    Write-Output $_.ScriptStackTrace
    Exit 1
} finally {
    Remove-Item -Recurse -Force $PACKAGES_DIRECTORY -ErrorAction SilentlyContinue
}
Exit 0<|MERGE_RESOLUTION|>--- conflicted
+++ resolved
@@ -23,16 +23,12 @@
     [string]$IntelDCAPURL = 'http://registrationcenter-download.intel.com/akdlm/irc_nas/15650/Intel%20SGX%20DCAP%20for%20Windows%20v1.2.100.49925.exe',
     [string]$IntelDCAPHash = 'F31E4451CA32E19CA3DCB0AFC49AFE9F4963C47BF62AAF24A8AE436BDA14FD8B',
     [string]$VCRuntime2012URL = 'https://download.microsoft.com/download/1/6/B/16B06F60-3B20-4FF2-B699-5E9B7962F9AE/VSU_4/vcredist_x64.exe',
-<<<<<<< HEAD
-    [string]$AzureDCAPNupkgURL = 'https://www.nuget.org/packages/Azure.DCAP.Windows/0.0.2'
-=======
     [string]$VCRuntime2012Hash = '681BE3E5BA9FD3DA02C09D7E565ADFA078640ED66A0D58583EFAD2C1E3CC4064',
-    [string]$AzureDCAPNupkgURL = 'https://oejenkins.blob.core.windows.net/oejenkins/Microsoft.Azure.DCAP.Client.1.0.0.nupkg', # TODO: Update this to official link once this is available
-    [string]$AzureDCAPNupkgHash = '152ACE956348E80E533E63E6CB1D3CA20E4CA7DC775FC0B9413F552368F971D6',
+    [string]$AzureDCAPNupkgURL = 'https://www.nuget.org/packages/Azure.DCAP.Windows/0.0.2',
+    [string]$AzureDCAPNupkgHash = '79571272B5F76A42C077DC5C9D114F5E4E55E6E0F9EB5C95E3755B12108B9B26',
     [Parameter(mandatory=$true)][string]$InstallPath,
     [Parameter(mandatory=$true)][bool]$WithFLC,
     [Parameter(mandatory=$true)][bool]$WithAzureDCAPClient
->>>>>>> b09c8e45
 )
 
 if ( ($WithFLC -eq $false) -and ($WithAzureDCAPClient -eq $true) )
@@ -109,12 +105,8 @@
     }
     "azure_dcap_client_nupkg" = @{
         "url" = $AzureDCAPNupkgURL
-<<<<<<< HEAD
+        "hash" = $AzureDCAPNupkgHash
         "local_file" = Join-Path $PACKAGES_DIRECTORY "Azure.DCAP.Windows"
-=======
-        "hash" = $AzureDCAPNupkgHash
-        "local_file" = Join-Path $PACKAGES_DIRECTORY "Microsoft.Azure.DCAP.Client.1.0.0.nupkg"
->>>>>>> b09c8e45
     }
 }
 
@@ -531,24 +523,18 @@
     # Note: the ordering of nuget installs below is important to preserve here until the issue with the EnclaveCommonAPI nuget package gets fixed.
     if ($WithAzureDCAPClient -eq $true)
     {
-        & "$PACKAGES_DIRECTORY\nuget.exe" install 'Microsoft.Azure.DCAP.Client' -Source "$TEMP_NUGET_DIR;nuget.org" -OutputDirectory "$OE_NUGET_DIR" -ExcludeVersion
+        & "$PACKAGES_DIRECTORY\nuget.exe" install 'Azure.DCAP.Windows' -Source "$TEMP_NUGET_DIR;nuget.org" -OutputDirectory "$OE_NUGET_DIR" -ExcludeVersion
         if($LASTEXITCODE -ne 0) {
-            Throw "Failed to install nuget EnclaveCommonAPI"
-        }
+            Throw "Failed to install nuget Azure.DCAP.Windows"
     }
     & "$PACKAGES_DIRECTORY\nuget.exe" install 'DCAP_Components' -Source "$TEMP_NUGET_DIR;nuget.org" -OutputDirectory "$OE_NUGET_DIR" -ExcludeVersion
     if($LASTEXITCODE -ne 0) {
-        Throw "Failed to install nuget EnclaveCommonAPI"
-    }
-<<<<<<< HEAD
-    & "$PACKAGES_DIRECTORY\nuget.exe" install 'Azure.DCAP.Windows' -Version "0.0.2" -OutputDirectory "$OE_NUGET_DIR"
-    if($LASTEXITCODE -ne 0) {
-        Throw "Failed to install nuget Azure.DCAP.Windows"
-=======
+        Throw "Failed to install nuget DCAP_Components"
+    }
+
     & "$PACKAGES_DIRECTORY\nuget.exe" install 'EnclaveCommonAPI' -Source "$TEMP_NUGET_DIR;nuget.org" -OutputDirectory "$OE_NUGET_DIR" -ExcludeVersion
     if($LASTEXITCODE -ne 0) {
         Throw "Failed to install nuget EnclaveCommonAPI"
->>>>>>> b09c8e45
     }
 
     # Please refer to Intel's Windows DCAP documentation for this registry setting: https://download.01.org/intel-sgx/dcap-1.2/windows/docs/Intel_SGX_DCAP_Windows_SW_Installation_Guide.pdf
