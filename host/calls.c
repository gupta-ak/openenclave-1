--- conflicted
+++ resolved
@@ -393,17 +393,12 @@
             HandleNanosleep(argIn);
             break;
 
-<<<<<<< HEAD
-        case OE_FUNC_MALLOC_DUMP:
+        case OE_OCALL_MALLOC_DUMP:
             handle_malloc_dump(enclave, argIn);
             break;
 
-        case OE_FUNC_DESTRUCTOR:
-        case OE_FUNC_CALL_ENCLAVE:
-=======
         case OE_ECALL_DESTRUCTOR:
         case OE_ECALL_CALL_ENCLAVE:
->>>>>>> a1f90074
             assert("Invalid OCALL" == NULL);
             break;
 
