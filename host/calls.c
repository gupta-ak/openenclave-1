#if defined(__linux__)
# define __OE_NEED_TIME_CALLS
#endif

#include <stdio.h>
#include <string.h>
#include <assert.h>

#if defined(__linux__)
# include <dlfcn.h>
# include <setjmp.h>
# include <sys/mman.h>
# include <unistd.h>
# include <linux/futex.h>
# include <sys/syscall.h>
#elif defined(_WIN32)
# include <Windows.h>
#else
# error "unsupported platform"
#endif

#include "asmdefs.h"
#include "enclave.h"
#include <openenclave/host.h>
#include <openenclave/bits/utils.h>
#include <openenclave/bits/build.h>
#include <openenclave/bits/sgxtypes.h>
#include <openenclave/bits/calls.h>
#include <openenclave/bits/registers.h>
<<<<<<< HEAD
=======
#include <openenclave/bits/trace.h>
>>>>>>> 9c2709b5
#include "ocalls.h"

void OE_AEP(void);

/*
**==============================================================================
**
** _SetThreadBinding()
**
**     Store the thread data in the GS segement register. Note that the GS
**     register is unused on X86-64, unlike the FS register that is used by
**     the pthread implementation.
**
**     The OE_AEP() function (aep.S) uses the GS segment register to retrieve
**     the ThreadBinding.tcs field.
**
**==============================================================================
*/

static void _SetThreadBinding(ThreadBinding* binding)
{
    OE_SetGSRegisterBase(binding);
}

/*
**==============================================================================
**
** GetThreadBinding()
**
**     Retrieve the a pointer to the ThreadBinding from the GS segment register.
**
**==============================================================================
*/

ThreadBinding* GetThreadBinding()
{
    return (ThreadBinding*)OE_GetGSRegisterBase();
}

/*
**==============================================================================
**
** _EnterSim()
**
**     Simulated version of OE_Enter()
**
**==============================================================================
*/

static OE_Result _EnterSim(
    OE_Enclave* enclave,
    void* tcs_,
    void (*aep)(void),
    uint64_t arg1,
    uint64_t arg2,
    uint64_t* arg3,
    uint64_t* arg4)
{
    OE_Result result = OE_UNEXPECTED;
    SGX_TCS* tcs = (SGX_TCS*)tcs_;
    const void* saved_gsbase = NULL;

    /* Reject null parameters */
    if (!enclave || !enclave->addr || !tcs || !tcs->oentry || !tcs->gsbase)
        OE_THROW(OE_INVALID_PARAMETER);

    tcs->u.main = (void (*)(void))(enclave->addr + tcs->oentry);

    if (!tcs->u.main)
        OE_THROW(OE_NOT_FOUND);

    /* Save old GS register base, and set new one */
    const void* gsbase;
    {
        gsbase = (void*)(enclave->addr + tcs->gsbase);
        saved_gsbase = OE_GetGSRegisterBase();

        /* Set TD.simulate flag */
        {
            TD* td = (TD*)gsbase;
            td->simulate = true;
        }
    }

    /* Call into enclave */
    {
        if (arg3)
            *arg3 = 0;

        if (arg4)
            *arg4 = 0;

        OE_SetGSRegisterBase(gsbase);
        OE_EnterSim(tcs, aep, arg1, arg2, arg3, arg4);
        OE_SetGSRegisterBase(saved_gsbase);
    }

    result = OE_OK;

OE_CATCH:

    return result;
}

/*
**==============================================================================
**
** _DoEENTER()
**
**     Execute the EENTER instruction with the given parameters.
**
**==============================================================================
*/

OE_ALWAYS_INLINE
static OE_Result _DoEENTER(
    OE_Enclave* enclave,
    void* tcs,
    void (*aep)(void),
    OE_Code codeIn,
    uint32_t funcIn,
    uint64_t argIn,
    OE_Code* codeOut,
    uint32_t* funcOut,
    uint64_t* argOut)
{
    OE_Result result = OE_UNEXPECTED;

    if (codeOut)
        *codeOut = OE_CODE_NONE;

    if (funcOut)
        *funcOut = 0;

    if (argOut)
        *argOut = 0;

    if (!codeOut || !funcOut || !argOut)
        OE_THROW(OE_INVALID_PARAMETER);

    OE_TRACE_INFO("_DoEENTER(tcs=%p aep=%p codeIn=%d, funcIn=%x argIn=%lx)\n",
        tcs, aep, codeIn, funcIn, argIn);

    /* Call OE_Enter() assembly function (enter.S) */
    {
        uint64_t arg1 = OE_MakeArg(codeIn, funcIn, OE_ARG_FLAGS);
        uint64_t arg2 = (uint64_t)argIn;
        uint64_t arg3 = 0;
        uint64_t arg4 = 0;

        if (enclave->simulate)
        {
            OE_TRY(_EnterSim(enclave, tcs, aep, arg1, arg2, &arg3, &arg4));
        }
        else
        {
            OE_Enter(tcs, aep, arg1, arg2, &arg3, &arg4);
        }

        *codeOut = OE_GetArgCode(arg3);
        *funcOut = OE_GetArgFunc(arg3);
        *argOut = arg4;
    }

    result = OE_OK;

OE_CATCH:
    return result;
}

/*
**==============================================================================
**
** _FindHostFunc()
**
**     Find the function in the host with the given name.
**
**==============================================================================
*/

static OE_HostFunc _FindHostFunc(
    const char* name)
{
#if defined(__linux__)

    void* handle = dlopen(NULL, RTLD_NOW | RTLD_GLOBAL);
    if (!handle)
        return NULL;

    OE_HostFunc func = (OE_HostFunc)dlsym(handle, name);
    dlclose(handle);

    return func;

#elif defined(_WIN32)

    HANDLE handle = GetModuleHandle(NULL);

    if (!handle)
        return NULL;

    return (OE_HostFunc)GetProcAddress(handle, name);

#endif
}

/*
**==============================================================================
**
** _HandleCallHost()
**
**     Handle calls from the enclave
**
**==============================================================================
*/

static void _HandleCallHost(uint64_t arg)
{
    OE_CallHostArgs* args = (OE_CallHostArgs*)arg;
    OE_HostFunc func;

    if (!args)
        return;

    if (!args->func)
    {
        args->result = OE_INVALID_PARAMETER;
        return;
    }

    args->result = OE_UNEXPECTED;

    /* Find the host function with this name */
    if (!(func = _FindHostFunc(args->func)))
    {
        args->result = OE_NOT_FOUND;
        return;
    }

    /* Invoke the function */
    func(args->args);

    args->result = OE_OK;
}

/*
**==============================================================================
**
** OE_RegisterOCall()
**
**     Register the given OCALL function, associate it with the given function
**     number.
**
**  TODO: Redesign this, this needs to be per-enclave.
**
**==============================================================================
*/

static OE_OCallFunction _ocalls[OE_MAX_OCALLS];
static OE_H_Mutex _ocalls_lock = OE_H_MUTEX_INITIALIZER;

OE_Result OE_RegisterOCall(
    uint32_t func,
    OE_OCallFunction ocall)
{
    OE_Result result = OE_UNEXPECTED;
    OE_H_MutexLock(&_ocalls_lock);

    if (func >= OE_MAX_OCALLS)
        OE_THROW(OE_OUT_OF_RANGE);

    if (_ocalls[func])
        OE_THROW(OE_ALREADY_IN_USE);

    _ocalls[func] = ocall;

    result = OE_OK;

<<<<<<< HEAD
catch:
    OE_H_MutexUnlock(&_ocalls_lock);
=======
OE_CATCH:
    OE_SpinUnlock(&_ocalls_spinlock);
>>>>>>> 9c2709b5
    return result;
}

/*
**==============================================================================
**
** _HandleOCALL()
**
**     Handle calls from the enclave (OCALL)
**
**==============================================================================
*/

static OE_Result _HandleOCALL(
    OE_Enclave* enclave,
    void* tcs,
    uint32_t func,
    uint64_t argIn,
    uint64_t* argOut)
{
    OE_Result result = OE_UNEXPECTED;

    if (!enclave || !tcs)
        OE_THROW(OE_INVALID_PARAMETER);

    if (argOut)
        *argOut = 0;

    switch ((OE_Func)func)
    {
        case OE_FUNC_CALL_HOST:
            _HandleCallHost(argIn);
            break;

        case OE_FUNC_MALLOC:
            HandleMalloc(argIn, argOut);
            break;

        case OE_FUNC_REALLOC:
            HandleRealloc(argIn, argOut);
            break;

        case OE_FUNC_FREE:
            HandleFree(argIn);
            break;

        case OE_FUNC_PUTS:
            HandlePuts(argIn);
            break;

        case OE_FUNC_PRINT:
            HandlePrint(argIn);
            break;

        case OE_FUNC_PUTCHAR:
            HandlePutchar(argIn);
            break;

        case OE_FUNC_THREAD_WAIT:
            HandleThreadWait(argIn);
            break;

        case OE_FUNC_THREAD_WAKE:
            HandleThreadWake(argIn);
            break;

        case OE_FUNC_THREAD_WAKE_WAIT:
            HandleThreadWakeWait(argIn);
            break;

        case OE_FUNC_INIT_QUOTE:
            HandleInitQuote(argIn);
            break;

#if defined(__OE_NEED_TIME_CALLS)

        case OE_FUNC_STRFTIME:
            HandleStrftime(argIn);
            break;

        case OE_FUNC_GETTIMEOFDAY:
            HandleGettimeofday(argIn);
            break;

        case OE_FUNC_CLOCK_GETTIME:
            HandleClockgettime(argIn);
            break;

        case OE_FUNC_NANOSLEEP:
            HandleNanosleep(argIn);
            break;

#endif /* defined(__OE_NEED_TIME_CALLS) */

        case OE_FUNC_DESTRUCTOR:
        case OE_FUNC_CALL_ENCLAVE:
            assert("Invalid OCALL" == NULL);
            break;

        default:
        {
            /* Dispatch user-registered OCALLs */
            if (func < OE_MAX_OCALLS)
            {
                OE_H_MutexLock(&_ocalls_lock);
                OE_OCallFunction ocall = _ocalls[func];
                OE_H_MutexUnlock(&_ocalls_lock);

                if (ocall)
                    ocall(argIn, argOut);
            }

            break;
        }
    }

    result = OE_OK;

OE_CATCH:
    return result;
}

/*
**==============================================================================
**
** __OE_DispatchOCall()
**
**     This function is called by OE_Enter() (see enter.S). It checks to
**     to see if EENTER returned in order to perform an OCALL. If so it
**     dispatches the OCALL.
**
** Parameters:
**     arg1 - first argument from EENTER return (code + func)
**     arg2 - second argument from EENTER return (OCALL argument)
**     arg1Out - first argument to pass to EENTER (code + func)
**     arg2Out - second argument to pass to EENTER (ORET argument)
**
** Returns:
**     0 - An OCALL was dispatched
**     1 - No OCALL was dispatched
**
**==============================================================================
*/

int __OE_DispatchOCall(
    uint64_t arg1,
    uint64_t arg2,
    uint64_t* arg1Out,
    uint64_t* arg2Out,
    void* tcs)
{
    const OE_Code code = OE_GetArgCode(arg1);
    const uint32_t func = OE_GetArgFunc(arg1);
    const uint64_t arg = arg2;

    if (code == OE_CODE_OCALL)
    {
        OE_Enclave* enclave = GetEnclave();
        /* ATTN: this asserts with call nesting!  */
        /* Pass enclave as argument to _DoEnter() */
        assert(enclave != NULL);

        uint64_t argOut = 0;

        OE_Result result = _HandleOCALL(enclave, tcs, func, arg, &argOut);

        /* ATTN: ignored! */
        (void)result;

        *arg1Out = OE_MakeArg(OE_CODE_ORET, func, OE_ARG_FLAGS);
        *arg2Out = argOut;

        return 0;
    }

    /* Not an OCALL */
    return 1;
}

/*
**==============================================================================
**
** _AssignTCS()
**
**     This function establishes a binding between:
**         - the calling host thread
**         - an enclave thread context
**
**     If such a binding already exists, the binding's count in incremented.
**     Else, the calling host thread is bound to the first available enclave
**     thread context.
**
**     Returns the address of the thread control structure (TCS) corresponding
**     to the enclave thread context.
**
**==============================================================================
*/

static void* _AssignTCS(
    OE_Enclave* enclave)
{
    void* tcs = NULL;
    size_t i;
    OE_H_Thread thread = OE_H_ThreadSelf();

    OE_H_MutexLock(&enclave->lock);
    {
        /* First attempt to find a busy TD owned by this thread */
        for (i = 0; i < enclave->num_bindings; i++)
        {
            ThreadBinding* binding = &enclave->bindings[i];

            if (binding->busy && binding->thread == thread)
            {
                binding->count++;
                tcs = (void*)binding->tcs;
                break;
            }
        }

        /* If binding not found above, look for an available ThreadBinding */
        if (!tcs)
        {
            for (i = 0; i < enclave->num_bindings; i++)
            {
                ThreadBinding* binding = &enclave->bindings[i];

                if (!binding->busy)
                {
                    binding->busy = true;
                    binding->thread = thread;
                    binding->count = 1;
                    tcs = (void*)binding->tcs;

                    /* Set into TSD so _HandleAsyncException can get it */
                    _SetThreadBinding(binding);
                    assert(GetThreadBinding() == binding);
                    break;
                }
            }
        }
    }
    OE_H_MutexUnlock(&enclave->lock);

    return tcs;
}

/*
**==============================================================================
**
** _ReleaseTCS()
**
**     Decrement the ThreadBinding.count field of the binding assocated with
**     the given TCS. If the field becomes zero, the binding is dissolved.
**
**==============================================================================
*/

static void _ReleaseTCS(
    OE_Enclave* enclave,
    void* tcs)
{
    size_t i;

    OE_H_MutexLock(&enclave->lock);
    {
        for (i = 0; i < enclave->num_bindings; i++)
        {
            ThreadBinding* binding = &enclave->bindings[i];

            if (binding->busy && (void*)binding->tcs == tcs)
            {
                binding->count--;

                if (binding->count == 0)
                {
                    binding->busy = false;
                    binding->thread = 0;
                    memset(&binding->event, 0, sizeof(binding->event));
                    _SetThreadBinding(NULL);
                    assert(GetThreadBinding() == NULL);
                }
                break;
            }
        }
    }
    OE_H_MutexUnlock(&enclave->lock);
}

/*
**==============================================================================
**
** OE_ECall()
**
**     This function initiates an ECALL.
**
**==============================================================================
*/

#if defined(_WIN32)
# define TRACE_ECALLS
#endif

OE_Result OE_ECall(
    OE_Enclave* enclave,
    uint32_t func,
    uint64_t arg,
    uint64_t* argOut_)
{
    OE_Result result = OE_UNEXPECTED;
    void* tcs = NULL;
    OE_Code code = OE_CODE_ECALL;
    OE_Code codeOut = 0;
    uint32_t funcOut = 0;
    uint64_t argOut = 0;

#if defined(TRACE_ECALLS)
    printf("=== OE_ECall()\n");
#endif

    if (!enclave)
        OE_THROW(OE_INVALID_PARAMETER);

    /* Set into thread local storage so it can be retrieved during an OCALL */
    SetEnclave(enclave);

    /* Assign a TD for this operation */
    if (!(tcs = _AssignTCS(enclave)))
        OE_THROW(OE_OUT_OF_THREADS);

    /* Perform ECALL or ORET */
    OE_TRY(_DoEENTER(
        enclave,
        tcs,
        OE_AEP,
        code,
        func,
        arg,
        &codeOut,
        &funcOut,
        &argOut));

    /* Process OCALLS */
    if (codeOut != OE_CODE_ERET)
        OE_THROW(OE_UNEXPECTED);

    if (argOut)
        *argOut_ = argOut;

    result = OE_OK;

OE_CATCH:

    if (enclave && tcs)
        _ReleaseTCS(enclave, tcs);

    /* ATTN: this causes an assertion with call nesting. */
    /* ATTN: make enclave argument a cookie. */
    /* SetEnclave(NULL); */

#if defined(TRACE_ECALLS)
    printf("=== OE_ECall(): result=%u\n", result);
#endif

    return result;
}

/*
**==============================================================================
**
** _FindEnclaveFunc()
**
**     Find the enclave function with the given name
**
**==============================================================================
*/

static uint64_t _FindEnclaveFunc(
    OE_Enclave* enclave,
    const char* func,
    uint64_t* index)
{
    size_t i;

    if (index)
        *index = 0;

    if (!enclave || !func || !*func || !index)
        return 0;

    size_t len = strlen(func);
    uint64_t code = StrCode(func, len);

    for (i = 0; i < enclave->num_ecalls; i++)
    {
        const ECallNameAddr* p = &enclave->ecalls[i];

        if (p->code == code && memcmp(&p->name[1], &func[1], len-2) == 0)
        {
            *index = i;
            return enclave->ecalls[i].vaddr;
        }
    }

    /* Not found! */
    return 0;
}

/*
**==============================================================================
**
** OE_CallEnclave()
**
**     Call the named function in the enclave.
**
**==============================================================================
*/

OE_Result OE_CallEnclave(
    OE_Enclave* enclave,
    const char* func,
    void* args)
{
    OE_Result result = OE_UNEXPECTED;
    OE_CallEnclaveArgs callEnclaveArgs;

    /* Reject invalid parameters */
    if (!enclave || !func)
        OE_THROW(OE_INVALID_PARAMETER);

    /* Initialize the callEnclaveArgs structure */
    {
        if (!(callEnclaveArgs.vaddr = _FindEnclaveFunc(
            enclave, func, &callEnclaveArgs.func)))
        {
            OE_THROW(OE_NOT_FOUND);
        }

        callEnclaveArgs.args = args;
        callEnclaveArgs.result = OE_UNEXPECTED;
    }

    /* Peform the ECALL */
    {
        uint64_t argOut = 0;

        OE_TRY(OE_ECall(
            enclave,
            OE_FUNC_CALL_ENCLAVE,
            (uint64_t)&callEnclaveArgs,
            &argOut));
    }

    /* Check the result */
    OE_TRY(callEnclaveArgs.result);

    result = OE_OK;

OE_CATCH:
    return result;
}

#if defined(__linux__)
# pragma GCC push_options
# pragma GCC optimize ("O0")
#endif

/*
** These two functions are needed to notify the debugger. They should not be 
** optimized out even they don't do anything in here.
*/

#if defined(__linux__)
__attribute__((noinline))
#endif
void _OE_NotifyOCallStart(
    _OE_HostOCallFrame* frame_pointer,
    void* tcs)
{
    UNREFERENCED_PARAMETER(frame_pointer);
    UNREFERENCED_PARAMETER(tcs);

    return;
}

#if defined(__linux__)
__attribute__((noinline))
#endif
void _OE_NotifyOCallEnd(
    _OE_HostOCallFrame* frame_pointer,
    void* tcs)
{
    UNREFERENCED_PARAMETER(frame_pointer);
    UNREFERENCED_PARAMETER(tcs);

    return;
}

#if defined(__linux__)
# pragma GCC pop_options
#endif<|MERGE_RESOLUTION|>--- conflicted
+++ resolved
@@ -27,10 +27,7 @@
 #include <openenclave/bits/sgxtypes.h>
 #include <openenclave/bits/calls.h>
 #include <openenclave/bits/registers.h>
-<<<<<<< HEAD
-=======
 #include <openenclave/bits/trace.h>
->>>>>>> 9c2709b5
 #include "ocalls.h"
 
 void OE_AEP(void);
@@ -309,13 +306,8 @@
 
     result = OE_OK;
 
-<<<<<<< HEAD
-catch:
+OE_CATCH:
     OE_H_MutexUnlock(&_ocalls_lock);
-=======
-OE_CATCH:
-    OE_SpinUnlock(&_ocalls_spinlock);
->>>>>>> 9c2709b5
     return result;
 }
 
