#ifndef _ASMDEFS_H
#define _ASMDEFS_H

#ifndef __ASSEMBLER__
#include <openenclave/types.h>
#include <stdint.h>
#include <openenclave/bits/context.h>
#endif

#ifdef __ASSEMBLER__
# define ENCLU_EENTER 2
# define ENCLU_ERESUME 3
#endif

#define ThreadBinding_tcs 0
#define OE_WORDSIZE 8
#define	OE_OCALL_CODE 3

#if defined(__linux__)
# define OE_Enter __morestack
#endif

#ifndef __ASSEMBLER__
typedef struct _OE_Enclave OE_Enclave;
#endif

#ifndef __ASSEMBLER__
void OE_Enter(
    void* tcs,
    void (*aep)(void),
    uint64_t arg1,
    uint64_t arg2,
    uint64_t* arg3,
<<<<<<< HEAD
    uint64_t* arg4);

void OE_AEP(void);
=======
    uint64_t* arg4,
    OE_Enclave* enclave);
>>>>>>> 56ec00a5
#endif

#ifndef __ASSEMBLER__
void OE_EnterSim(
    void* tcs,
    void (*aep)(void),
    uint64_t arg1,
    uint64_t arg2,
    uint64_t* arg3,
    uint64_t* arg4,
    OE_Enclave* enclave);
#endif

#ifndef __ASSEMBLER__
int __OE_DispatchOCall(
    uint64_t arg1,
    uint64_t arg2,
    uint64_t* arg1Out,
    uint64_t* arg2Out,
    void* tcs,
    OE_Enclave* enclave);
#endif

#ifndef __ASSEMBLER__
int _OE_HostStackBridge(
    uint64_t arg1,
    uint64_t arg2,
    uint64_t* arg1Out,
    uint64_t* arg2Out,
    void* tcs,
    void* rsp);
#endif

#ifndef __ASSEMBLER__
typedef struct __OE_HostOCallFrame
{
    uint64_t previous_rbp;
    uint64_t return_address;
}
_OE_HostOCallFrame;
#endif

#ifndef __ASSEMBLER__
void _OE_NotifyOCallStart(
    _OE_HostOCallFrame* frame_pointer,
    void* tcs);
#endif

#ifndef __ASSEMBLER__
void _OE_NotifyOCallEnd(
    _OE_HostOCallFrame* frame_pointer,
    void* tcs);
#endif

#endif /* _ASMDEFS_H */<|MERGE_RESOLUTION|>--- conflicted
+++ resolved
@@ -31,14 +31,10 @@
     uint64_t arg1,
     uint64_t arg2,
     uint64_t* arg3,
-<<<<<<< HEAD
-    uint64_t* arg4);
-
-void OE_AEP(void);
-=======
     uint64_t* arg4,
     OE_Enclave* enclave);
->>>>>>> 56ec00a5
+    
+void OE_AEP(void);
 #endif
 
 #ifndef __ASSEMBLER__
