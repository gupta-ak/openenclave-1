--- conflicted
+++ resolved
@@ -202,13 +202,10 @@
             HandleMemset((uint64_t)input_buffer, (uint64_t*)output_buffer);
             break;
 
-<<<<<<< HEAD
-=======
         case OE_OCALL_STRNDUP:
             HandleStrndup((uint64_t)input_buffer, (uint64_t*)output_buffer);
             break;
 
->>>>>>> 2fc27ecb
         default:
         {
             /* No function found with the number */
