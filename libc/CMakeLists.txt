--- conflicted
+++ resolved
@@ -50,10 +50,6 @@
         ${MUSLSRC}/math/exp2l.c
         optee/abort.c
         optee/arc4random.c
-<<<<<<< HEAD
-        optee/exp2l.c
-=======
->>>>>>> aef41a65
         optee/syscalls.c
         optee/trace.c)
 endif()
