import hudson.slaves.*
import hudson.model.*

@Library("OpenEnclaveCommon") _
oe = new jenkins.common.Openenclave()

XENIAL_LABEL = "LIBCXX-${BUILD_NUMBER}-1604"
BIONIC_LABEL = "LIBCXX-${BUILD_NUMBER}-1804"
XENIAL_RG = "oe-${XENIAL_LABEL}"
BIONIC_RG = "oe-${BIONIC_LABEL}"

// Number of agents to spawn for each Ubuntu Version
AGENT_NUM = 3

// Function that generates HOSTS variabiles used in registerJenkinsSlaves
String hostsList(String label, String region) {
    def result = []
    for (int i = 1 ; i <= AGENT_NUM ; i++ ) {
        result.add("${label}-${i}.${region}.cloudapp.azure.com".toLowerCase())
    }
    return result
}

<<<<<<< HEAD
def ACCDeployVM(String agent_name, String agent_type, String region, String resource_group) {
    stage("Deploy ${agent_name}") {
        withEnv(["REGION=${region}", "RESOURCE_GROUP=${resource_group}", "AGENT_NAME=${agent_name}", "AGENT_TYPE=${agent_type}"]) {
            oe.azureEnvironment("./deploy-agent.sh")
=======
def ACCDeployVM(String agent_name, String agent_type, String region, String resource_group, String vhd_url) {
    stage("Deploy ${agent_name}") {
        node("nonSGX") {
            cleanWs()
            checkout scm
            withEnv(["REGION=${region}", "RESOURCE_GROUP=${resource_group}", "AGENT_NAME=${agent_name}", "AGENT_TYPE=${agent_type}", "VHD_URL=${vhd_url}"]) {
                oe.azureEnvironment("./deploy-agent.sh")
            }
>>>>>>> 8155b03a
        }
    }
}

def registerJenkinsSlaves() {
    stage("Register Jenkins Slaves") {
<<<<<<< HEAD
        withCredentials([usernamePassword(credentialsId: 'oe-ci',
                                          passwordVariable: 'JENKINS_ADMIN_PASSWORD',
                                          usernameVariable: 'JENKINS_ADMIN_NAME'),
                         string(credentialsId: 'JENKINS_PRIVATE_URL',
                                variable: 'JENKINS_PRIVATE_URL')]) {
            withEnv(["JENKINS_URL=${JENKINS_PRIVATE_URL}",
                     "XENIAL_LABEL=${XENIAL_LABEL}",
                     "BIONIC_LABEL=${BIONIC_LABEL}",
                     "XENIAL_HOSTS=${hostsList(XENIAL_LABEL, 'eastus').join(',')}",
                     "BIONIC_HOSTS=${hostsList(BIONIC_LABEL, 'westeurope').join(',')}"]) {
                oe.azureEnvironment("./register-agents.sh")
=======
        node("nonSGX") {
            cleanWs()
            checkout scm
            withCredentials([usernamePassword(credentialsId: 'oe-ci',
                                              passwordVariable: 'JENKINS_ADMIN_PASSWORD',
                                              usernameVariable: 'JENKINS_ADMIN_NAME'),
                             string(credentialsId: 'JENKINS_PRIVATE_URL',
                                    variable: 'JENKINS_PRIVATE_URL')]) {
                withEnv(["JENKINS_URL=${JENKINS_PRIVATE_URL}",
                         "XENIAL_LABEL=${XENIAL_LABEL}",
                         "BIONIC_LABEL=${BIONIC_LABEL}",
                         "XENIAL_HOSTS=${hostsList(XENIAL_LABEL, 'eastus').join(',')}",
                         "BIONIC_HOSTS=${hostsList(BIONIC_LABEL, 'westeurope').join(',')}"]) {
                    oe.azureEnvironment("./register-agents.sh")
                }
>>>>>>> 8155b03a
            }
        }
    }
}

def unregisterJenkinsSlaves() {
    stage("Unregister Jenkins Slaves") {
        node("nonSGX") {
            for (s in hudson.model.Hudson.instance.slaves) {
                if(s.getLabelString() == XENIAL_LABEL || s.getLabelString() == BIONIC_LABEL) {
                    s.getComputer().doDoDelete()
                }
            }
        }
    }
}

def ACClibcxxTest(String label, String compiler, String build_type) {
    stage("${label} SGX1FLC ${compiler} ${build_type}") {
        node("${label}") {
<<<<<<< HEAD
=======
            cleanWs()
            checkout scm
>>>>>>> 8155b03a
            def task = """
                       cmake .. -DCMAKE_BUILD_TYPE=${build_type} -DUSE_LIBSGX=ON -DENABLE_FULL_LIBCXX_TESTS=ON
                       make
                       ctest -VV -debug
                       """
            oe.Run(compiler, task, 180)
        }
    }
}
<<<<<<< HEAD

try {
    for (int i = 1 ; i <= AGENT_NUM ; i++ ) {
        parallel "Deploy Ubuntu 16.04 #${i}" :  { ACCDeployVM("${XENIAL_LABEL}-${i}".toLowerCase(), "xenial" , "eastus", XENIAL_RG) },
                 "Deploy Ubuntu 18.04 #${i}" :  { ACCDeployVM("${BIONIC_LABEL}-${i}".toLowerCase(), "bionic", "westeurope", BIONIC_RG) }
=======

def cleanup(){
    node("nonSGX") {
        cleanWs()
        checkout scm
        oe.deleteRG([XENIAL_RG, BIONIC_RG])
    }
}

try {
    for (int i = 1 ; i <= AGENT_NUM ; i++ ) {
        parallel "Deploy Ubuntu 16.04 #${i}" :  { ACCDeployVM("${XENIAL_LABEL}-${i}".toLowerCase(), "xenial" , "eastus", XENIAL_RG, "${VHD_URL_XENIAL}") },
                 "Deploy Ubuntu 18.04 #${i}" :  { ACCDeployVM("${BIONIC_LABEL}-${i}".toLowerCase(), "bionic", "westeurope", BIONIC_RG, "${VHD_URL_BIONIC}") }
>>>>>>> 8155b03a
    }

    registerJenkinsSlaves()

    parallel "libcxx ACC1604 clang-7 Debug" :          { ACClibcxxTest(XENIAL_LABEL, 'clang-7', 'Debug') },
             "libcxx ACC1604 clang-7 Release" :        { ACClibcxxTest(XENIAL_LABEL, 'clang-7','Release') },
             "libcxx ACC1604 clang-7 RelWithDebInfo" : { ACClibcxxTest(XENIAL_LABEL, 'clang-7', 'RelWithDebinfo') },
             "libcxx ACC1604 gcc Debug" :              { ACClibcxxTest(XENIAL_LABEL, 'gcc', 'Debug') },
             "libcxx ACC1604 gcc Release" :            { ACClibcxxTest(XENIAL_LABEL, 'gcc', 'Release') },
             "libcxx ACC1604 gcc RelWithDebInfo" :     { ACClibcxxTest(XENIAL_LABEL, 'gcc', 'RelWithDebInfo') },
             "libcxx ACC1804 clang-7 Debug" :          { ACClibcxxTest(BIONIC_LABEL, 'clang-7', 'Debug') },
             "libcxx ACC1804 clang-7 Release" :        { ACClibcxxTest(BIONIC_LABEL, 'clang-7', 'Release') },
             "libcxx ACC1804 clang-7 RelWithDebInfo" : { ACClibcxxTest(BIONIC_LABEL, 'clang-7', 'RelWithDebinfo') },
             "libcxx ACC1804 gcc Debug" :              { ACClibcxxTest(BIONIC_LABEL, 'gcc', 'Debug') },
             "libcxx ACC1804 gcc Release" :            { ACClibcxxTest(BIONIC_LABEL, 'gcc', 'Release') },
             "libcxx ACC1804 gcc RelWithDebInfo" :     { ACClibcxxTest(BIONIC_LABEL, 'gcc', 'RelWithDebinfo') }
} finally {
<<<<<<< HEAD
    oe.deleteRG([XENIAL_RG, BIONIC_RG])
=======
    cleanup()
>>>>>>> 8155b03a
    unregisterJenkinsSlaves()
}<|MERGE_RESOLUTION|>--- conflicted
+++ resolved
@@ -21,12 +21,6 @@
     return result
 }
 
-<<<<<<< HEAD
-def ACCDeployVM(String agent_name, String agent_type, String region, String resource_group) {
-    stage("Deploy ${agent_name}") {
-        withEnv(["REGION=${region}", "RESOURCE_GROUP=${resource_group}", "AGENT_NAME=${agent_name}", "AGENT_TYPE=${agent_type}"]) {
-            oe.azureEnvironment("./deploy-agent.sh")
-=======
 def ACCDeployVM(String agent_name, String agent_type, String region, String resource_group, String vhd_url) {
     stage("Deploy ${agent_name}") {
         node("nonSGX") {
@@ -35,26 +29,12 @@
             withEnv(["REGION=${region}", "RESOURCE_GROUP=${resource_group}", "AGENT_NAME=${agent_name}", "AGENT_TYPE=${agent_type}", "VHD_URL=${vhd_url}"]) {
                 oe.azureEnvironment("./deploy-agent.sh")
             }
->>>>>>> 8155b03a
         }
     }
 }
 
 def registerJenkinsSlaves() {
     stage("Register Jenkins Slaves") {
-<<<<<<< HEAD
-        withCredentials([usernamePassword(credentialsId: 'oe-ci',
-                                          passwordVariable: 'JENKINS_ADMIN_PASSWORD',
-                                          usernameVariable: 'JENKINS_ADMIN_NAME'),
-                         string(credentialsId: 'JENKINS_PRIVATE_URL',
-                                variable: 'JENKINS_PRIVATE_URL')]) {
-            withEnv(["JENKINS_URL=${JENKINS_PRIVATE_URL}",
-                     "XENIAL_LABEL=${XENIAL_LABEL}",
-                     "BIONIC_LABEL=${BIONIC_LABEL}",
-                     "XENIAL_HOSTS=${hostsList(XENIAL_LABEL, 'eastus').join(',')}",
-                     "BIONIC_HOSTS=${hostsList(BIONIC_LABEL, 'westeurope').join(',')}"]) {
-                oe.azureEnvironment("./register-agents.sh")
-=======
         node("nonSGX") {
             cleanWs()
             checkout scm
@@ -70,7 +50,6 @@
                          "BIONIC_HOSTS=${hostsList(BIONIC_LABEL, 'westeurope').join(',')}"]) {
                     oe.azureEnvironment("./register-agents.sh")
                 }
->>>>>>> 8155b03a
             }
         }
     }
@@ -91,11 +70,8 @@
 def ACClibcxxTest(String label, String compiler, String build_type) {
     stage("${label} SGX1FLC ${compiler} ${build_type}") {
         node("${label}") {
-<<<<<<< HEAD
-=======
             cleanWs()
             checkout scm
->>>>>>> 8155b03a
             def task = """
                        cmake .. -DCMAKE_BUILD_TYPE=${build_type} -DUSE_LIBSGX=ON -DENABLE_FULL_LIBCXX_TESTS=ON
                        make
@@ -105,13 +81,6 @@
         }
     }
 }
-<<<<<<< HEAD
-
-try {
-    for (int i = 1 ; i <= AGENT_NUM ; i++ ) {
-        parallel "Deploy Ubuntu 16.04 #${i}" :  { ACCDeployVM("${XENIAL_LABEL}-${i}".toLowerCase(), "xenial" , "eastus", XENIAL_RG) },
-                 "Deploy Ubuntu 18.04 #${i}" :  { ACCDeployVM("${BIONIC_LABEL}-${i}".toLowerCase(), "bionic", "westeurope", BIONIC_RG) }
-=======
 
 def cleanup(){
     node("nonSGX") {
@@ -125,7 +94,6 @@
     for (int i = 1 ; i <= AGENT_NUM ; i++ ) {
         parallel "Deploy Ubuntu 16.04 #${i}" :  { ACCDeployVM("${XENIAL_LABEL}-${i}".toLowerCase(), "xenial" , "eastus", XENIAL_RG, "${VHD_URL_XENIAL}") },
                  "Deploy Ubuntu 18.04 #${i}" :  { ACCDeployVM("${BIONIC_LABEL}-${i}".toLowerCase(), "bionic", "westeurope", BIONIC_RG, "${VHD_URL_BIONIC}") }
->>>>>>> 8155b03a
     }
 
     registerJenkinsSlaves()
@@ -143,10 +111,6 @@
              "libcxx ACC1804 gcc Release" :            { ACClibcxxTest(BIONIC_LABEL, 'gcc', 'Release') },
              "libcxx ACC1804 gcc RelWithDebInfo" :     { ACClibcxxTest(BIONIC_LABEL, 'gcc', 'RelWithDebinfo') }
 } finally {
-<<<<<<< HEAD
-    oe.deleteRG([XENIAL_RG, BIONIC_RG])
-=======
     cleanup()
->>>>>>> 8155b03a
     unregisterJenkinsSlaves()
 }