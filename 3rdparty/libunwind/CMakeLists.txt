--- conflicted
+++ resolved
@@ -19,18 +19,10 @@
 set(OPTS
     --enable-shared=no
     --disable-block-signals
-<<<<<<< HEAD
     --enable-cxx-exceptions
     # Note that the C compiler is used for ASM as well.
     CC=${CMAKE_C_COMPILER}
     )
-
-set (OELIBCXX_UNWIND_CFLAGS
-    "-DWSIZE=8 -fno-builtin -fPIC -DOPEN_ENCLAVE -include ${CMAKE_CURRENT_SOURCE_DIR}/stubs.h"
-    )
-=======
-    --enable-cxx-exceptions)
->>>>>>> 5a744f44
 
 string(TOUPPER "${CMAKE_BUILD_TYPE}" BUILD_TYPE)
 
