--- conflicted
+++ resolved
@@ -56,26 +56,19 @@
 check_cxx_compiler_flag("${SPECTRE_MITIGATION_FLAGS}" SPECTRE_MITIGATION_CXX_FLAGS_SUPPORTED)
 if (SPECTRE_MITIGATION_C_FLAGS_SUPPORTED AND SPECTRE_MITIGATION_CXX_FLAGS_SUPPORTED)
   message(STATUS "Spectre 1 mitigations supported")
-<<<<<<< HEAD
-  set(OE_SPECTRE_MITIGATION_FLAGS "${SPECTRE_MITIGATION_FLAGS}")
-=======
   # We set this variable to indicate the flags are supported. It is
   # empty otherwise.
   set(OE_SPECTRE_MITIGATION_FLAGS ${SPECTRE_MITIGATION_FLAGS})
->>>>>>> 8155b03a
   # TODO: We really should specify this only on the `oecore` target;
   # however, the third-party mbed TLS build needs it set to, so we
   # have to keep this here for now.
   add_compile_options(${OE_SPECTRE_MITIGATION_FLAGS})
 else ()
   message(WARNING "Spectre 1 mitigations NOT supported")
-<<<<<<< HEAD
 endif ()
 
 if (WIN32) # __feature_io__
   add_compile_options(-DWINDOWS_HOST=1)
-=======
->>>>>>> 8155b03a
 endif ()
 
 if (CMAKE_CXX_COMPILER_ID MATCHES GNU OR CMAKE_CXX_COMPILER_ID MATCHES Clang)
