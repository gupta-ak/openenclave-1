// Copyright (c) Microsoft Corporation. All rights reserved.
// Licensed under the MIT License.

#include "report.h"
#include <openenclave/bits/safecrt.h>
#include <openenclave/bits/safemath.h>
#include <openenclave/bits/types.h>
#include <openenclave/corelibc/stdlib.h>
#include <openenclave/corelibc/string.h>
#include <openenclave/enclave.h>
#include <openenclave/internal/calls.h>
#include <openenclave/internal/raise.h>
#include <openenclave/internal/report.h>
#include <openenclave/internal/sgxtypes.h>
#include <openenclave/internal/utils.h>
#include "internal_t.h"

OE_STATIC_ASSERT(OE_REPORT_DATA_SIZE == sizeof(sgx_report_data_t));

OE_STATIC_ASSERT(sizeof(oe_identity_t) == 96);

OE_STATIC_ASSERT(sizeof(oe_report_t) == 144);

oe_result_t sgx_create_report(
    const void* report_data,
    size_t report_data_size,
    const void* target_info,
    size_t target_info_size,
    sgx_report_t* report)
{
    oe_result_t result = OE_UNEXPECTED;

    // Allocate aligned objects as required by EREPORT instruction.
    sgx_target_info_t ti OE_ALIGNED(512) = {{0}};
    sgx_report_data_t rd OE_ALIGNED(128) = {{0}};
    sgx_report_t r OE_ALIGNED(512) = {{{0}}};

    /*
     * Reject invalid parameters (report_data may be null).
     * If target_info is null, SGX returns the report for the enclave itself.
     */
    if (!report)
        OE_RAISE(OE_INVALID_PARAMETER);

    if (target_info_size > sizeof(sgx_target_info_t) ||
        report_data_size > sizeof(sgx_report_data_t))
        OE_RAISE(OE_INVALID_PARAMETER);

    if (target_info != NULL)
        OE_CHECK(oe_memcpy_s(
            &ti, sizeof(sgx_target_info_t), target_info, target_info_size));

    if (report_data != NULL)
        OE_CHECK(oe_memcpy_s(
            &rd, sizeof(sgx_report_data_t), report_data, report_data_size));

    /* Invoke EREPORT instruction */
    asm volatile("ENCLU"
                 :
                 : "a"(ENCLU_EREPORT), "b"(&ti), "c"(&rd), "d"(&r)
                 : "memory");

    /* Copy REPORT to caller's buffer */
    OE_CHECK(
        oe_memcpy_s(report, sizeof(sgx_report_t), &r, sizeof(sgx_report_t)));

    result = OE_OK;

done:

    return result;
}

static oe_result_t _get_local_report(
    const void* report_data,
    size_t report_data_size,
    const void* opt_params,
    size_t opt_params_size,
    void* report_buffer,
    size_t* report_buffer_size)
{
    oe_result_t result = OE_UNEXPECTED;

    if (report_data_size > OE_REPORT_DATA_SIZE)
        OE_RAISE(OE_INVALID_PARAMETER);

    // opt_params may be null, in which case SGX returns the report for the
    // enclave itself.
    if (opt_params == NULL && opt_params_size != 0)
        OE_RAISE(OE_INVALID_PARAMETER);

    // If supplied, it must be a valid sgx_target_info_t.
    if (opt_params != NULL && opt_params_size != sizeof(sgx_target_info_t))
        OE_RAISE(OE_INVALID_PARAMETER);

    // An sgx_report_t will be filled into the report buffer.
    if (report_buffer_size == NULL)
        OE_RAISE(OE_INVALID_PARAMETER);

    // When supplied buffer is small, report the expected buffer size so that
    // the user can create correctly sized buffer and call oe_get_report again.
    if (report_buffer == NULL || *report_buffer_size < sizeof(sgx_report_t))
    {
        *report_buffer_size = sizeof(sgx_report_t);
        OE_RAISE_NO_TRACE(OE_BUFFER_TOO_SMALL);
    }

    OE_CHECK(sgx_create_report(
        report_data,
        report_data_size,
        opt_params,
        opt_params_size,
        report_buffer));

    *report_buffer_size = sizeof(sgx_report_t);
    result = OE_OK;

done:

    return result;
}

static oe_result_t _get_sgx_target_info(sgx_target_info_t* target_info)
{
<<<<<<< HEAD
    oe_result_t result = OE_UNEXPECTED;
    oe_get_qetarget_info_args_t* args =
        (oe_get_qetarget_info_args_t*)oe_host_calloc(1, sizeof(*args));
    if (args == NULL)
        OE_RAISE(OE_OUT_OF_MEMORY);

    OE_CHECK(oe_ocall(
        OE_OCALL_GET_QE_TARGET_INFO,
        (uint64_t)args,
        sizeof(*args),
        true,
        NULL,
        0));
=======
    uint32_t retval;
>>>>>>> 9fee82cd

    if (oe_get_qetarget_info_ocall(&retval, target_info) != OE_OK)
        return OE_FAILURE;

    return (oe_result_t)retval;
}

static oe_result_t _get_quote(
    const sgx_report_t* sgx_report,
    uint8_t* quote,
    size_t* quote_size)
{
    oe_result_t result = OE_UNEXPECTED;
    uint32_t retval;

    // If quote buffer is NULL, then ignore passed in quote_size value.
    // This treats scenarios where quote == NULL and *quote_size == large-value
    // as OE_BUFFER_TOO_SMALL.
    if (quote == NULL)
        *quote_size = 0;

<<<<<<< HEAD
    // Allocate memory for args structure + quote buffer.
    arg_size += *quote_size;

    oe_get_quote_args_t* args =
        (oe_get_quote_args_t*)oe_host_calloc(1, arg_size);
    args->sgx_report = *sgx_report;
    args->quote_size = *quote_size;

    if (args == NULL)
        OE_RAISE(OE_OUT_OF_MEMORY);

    OE_CHECK(oe_ocall(
        OE_OCALL_GET_QUOTE, (uint64_t)args, sizeof(*args), true, NULL, 0));
    result = args->result;

    if (result == OE_OK || result == OE_BUFFER_TOO_SMALL)
        *quote_size = args->quote_size;

    if (result == OE_OK)
        OE_CHECK(oe_memcpy_s(quote, *quote_size, args->quote, *quote_size));
=======
    OE_CHECK(oe_get_quote_ocall(
        &retval, sgx_report, quote, *quote_size, quote_size));
    result = (oe_result_t)retval;
>>>>>>> 9fee82cd

done:

    return result;
}

oe_result_t oe_get_remote_report(
    const uint8_t* report_data,
    size_t report_data_size,
    const void* opt_params,
    size_t opt_params_size,
    uint8_t* report_buffer,
    size_t* report_buffer_size)
{
    oe_result_t result = OE_UNEXPECTED;
    sgx_target_info_t sgx_target_info = {{0}};
    sgx_report_t sgx_report = {{{0}}};
    size_t sgx_report_size = sizeof(sgx_report);
    sgx_quote_t* sgx_quote = NULL;

    // For remote attestation, the Quoting Enclave's target info is used.
    // opt_params must not be supplied.
    if (opt_params != NULL || opt_params_size != 0)
        OE_RAISE(OE_INVALID_PARAMETER);

    /*
     * OCall: Get target info from Quoting Enclave.
     * This involves a call to host. The target provided by targetinfo does not
     * need to be trusted because returning a report is not an operation that
     * requires privacy. The trust decision is one of integrity verification
     * on the part of the report recipient.
     */
    OE_CHECK(_get_sgx_target_info(&sgx_target_info));

    /*
     * Get enclave's local report passing in the quoting enclave's target info.
     */
    OE_CHECK(_get_local_report(
        report_data,
        report_data_size,
        &sgx_target_info,
        sizeof(sgx_target_info),
        &sgx_report,
        &sgx_report_size));

    /*
     * OCall: Get the quote for the local report.
     */
    result = _get_quote(&sgx_report, report_buffer, report_buffer_size);
    if (result == OE_BUFFER_TOO_SMALL)
        OE_CHECK_NO_TRACE(result);
    else
        OE_CHECK(result);

    /*
     * Check that the entire report body in the returned quote matches the local
     * report.
     */
    if (*report_buffer_size < sizeof(sgx_quote_t))
        OE_RAISE(OE_UNEXPECTED);

    sgx_quote = (sgx_quote_t*)report_buffer;

    // Ensure that report is within acceptable size.
    if (*report_buffer_size > OE_MAX_REPORT_SIZE)
        OE_RAISE(OE_UNEXPECTED);

    if (memcmp(
            &sgx_quote->report_body,
            &sgx_report.body,
            sizeof(sgx_report.body)) != 0)
        OE_RAISE(OE_UNEXPECTED);

    result = OE_OK;
done:

    return result;
}

static oe_result_t _oe_get_report_internal(
    uint32_t flags,
    const uint8_t* report_data,
    size_t report_data_size,
    const void* opt_params,
    size_t opt_params_size,
    uint8_t* report_buffer,
    size_t* report_buffer_size)
{
    oe_result_t result = OE_FAILURE;
    oe_report_header_t* header = (oe_report_header_t*)report_buffer;

    // Reserve space in the buffer for header.
    // report_buffer and report_buffer_size are both trusted.
    if (report_buffer && report_buffer_size)
    {
        if (*report_buffer_size >= sizeof(oe_report_header_t))
        {
            report_buffer += sizeof(oe_report_header_t);
            *report_buffer_size -= sizeof(oe_report_header_t);
        }
    }

    if (flags & OE_REPORT_FLAGS_REMOTE_ATTESTATION)
    {
        result = oe_get_remote_report(
            report_data,
            report_data_size,
            opt_params,
            opt_params_size,
            report_buffer,
            report_buffer_size);
    }
    else
    {
        // If no flags are specified, default to locally attestable report.
        result = _get_local_report(
            report_data,
            report_data_size,
            opt_params,
            opt_params_size,
            report_buffer,
            report_buffer_size);
    }
    if (result == OE_BUFFER_TOO_SMALL)
        OE_CHECK_NO_TRACE(result);
    else
        OE_CHECK(result);

    header->version = OE_REPORT_HEADER_VERSION;
    header->report_type = (flags & OE_REPORT_FLAGS_REMOTE_ATTESTATION)
                              ? OE_REPORT_TYPE_SGX_REMOTE
                              : OE_REPORT_TYPE_SGX_LOCAL;
    header->report_size = *report_buffer_size;
    OE_CHECK(oe_safe_add_u64(
        *report_buffer_size, sizeof(oe_report_header_t), report_buffer_size));
    result = OE_OK;

done:
    if (result == OE_BUFFER_TOO_SMALL)
    {
        *report_buffer_size += sizeof(oe_report_header_t);
    }

    return result;
}

oe_result_t oe_get_report_v2(
    uint32_t flags,
    const uint8_t* report_data,
    size_t report_data_size,
    const void* opt_params,
    size_t opt_params_size,
    uint8_t** report_buffer,
    size_t* report_buffer_size)
{
    oe_result_t result;
    uint8_t* tmp_buffer = NULL;
    size_t tmp_buffer_size = 0;

    if ((report_buffer == NULL) || (report_buffer_size == NULL))
    {
        return OE_INVALID_PARAMETER;
    }

    *report_buffer = NULL;
    *report_buffer_size = 0;

    result = _oe_get_report_internal(
        flags,
        report_data,
        report_data_size,
        opt_params,
        opt_params_size,
        NULL,
        &tmp_buffer_size);
    if (result != OE_BUFFER_TOO_SMALL)
    {
        return result;
    }

    tmp_buffer = oe_calloc(1, tmp_buffer_size);
    if (tmp_buffer == NULL)
    {
        return OE_OUT_OF_MEMORY;
    }

    result = _oe_get_report_internal(
        flags,
        report_data,
        report_data_size,
        opt_params,
        opt_params_size,
        tmp_buffer,
        &tmp_buffer_size);
    if (result != OE_OK)
    {
        oe_free(tmp_buffer);
        return result;
    }

    *report_buffer = tmp_buffer;
    *report_buffer_size = tmp_buffer_size;

    return OE_OK;
}

void oe_free_report(uint8_t* report_buffer)
{
    oe_free(report_buffer);
}

oe_result_t oe_get_sgx_report_ecall(
    const void* opt_params,
    size_t opt_params_size,
    sgx_report_t* report)
{
    oe_result_t result = OE_UNEXPECTED;
    size_t report_buffer_size = sizeof(sgx_report_t);

    OE_CHECK(_get_local_report(
        NULL,
        0,
        opt_params,
        opt_params_size,
        (uint8_t*)report,
        &report_buffer_size));

    result = OE_OK;

done:
    return result;
}<|MERGE_RESOLUTION|>--- conflicted
+++ resolved
@@ -122,23 +122,7 @@
 
 static oe_result_t _get_sgx_target_info(sgx_target_info_t* target_info)
 {
-<<<<<<< HEAD
-    oe_result_t result = OE_UNEXPECTED;
-    oe_get_qetarget_info_args_t* args =
-        (oe_get_qetarget_info_args_t*)oe_host_calloc(1, sizeof(*args));
-    if (args == NULL)
-        OE_RAISE(OE_OUT_OF_MEMORY);
-
-    OE_CHECK(oe_ocall(
-        OE_OCALL_GET_QE_TARGET_INFO,
-        (uint64_t)args,
-        sizeof(*args),
-        true,
-        NULL,
-        0));
-=======
     uint32_t retval;
->>>>>>> 9fee82cd
 
     if (oe_get_qetarget_info_ocall(&retval, target_info) != OE_OK)
         return OE_FAILURE;
@@ -160,32 +144,9 @@
     if (quote == NULL)
         *quote_size = 0;
 
-<<<<<<< HEAD
-    // Allocate memory for args structure + quote buffer.
-    arg_size += *quote_size;
-
-    oe_get_quote_args_t* args =
-        (oe_get_quote_args_t*)oe_host_calloc(1, arg_size);
-    args->sgx_report = *sgx_report;
-    args->quote_size = *quote_size;
-
-    if (args == NULL)
-        OE_RAISE(OE_OUT_OF_MEMORY);
-
-    OE_CHECK(oe_ocall(
-        OE_OCALL_GET_QUOTE, (uint64_t)args, sizeof(*args), true, NULL, 0));
-    result = args->result;
-
-    if (result == OE_OK || result == OE_BUFFER_TOO_SMALL)
-        *quote_size = args->quote_size;
-
-    if (result == OE_OK)
-        OE_CHECK(oe_memcpy_s(quote, *quote_size, args->quote, *quote_size));
-=======
     OE_CHECK(oe_get_quote_ocall(
         &retval, sgx_report, quote, *quote_size, quote_size));
     result = (oe_result_t)retval;
->>>>>>> 9fee82cd
 
 done:
 
