--- conflicted
+++ resolved
@@ -7,15 +7,6 @@
     set(BINARY ${OE_BINDIR}/oeedger8r)
 endif()
 
-<<<<<<< HEAD
-# Generate Lexer.
-add_custom_command(
-    OUTPUT ${CMAKE_CURRENT_BINARY_DIR}/Lexer.ml
-    COMMAND ${CMAKE_COMMAND} -E copy ${CMAKE_CURRENT_SOURCE_DIR}/intel/Lexer.mll ${CMAKE_CURRENT_BINARY_DIR}
-    COMMAND ocamllex Lexer.mll
-    DEPENDS ${CMAKE_CURRENT_SOURCE_DIR}/intel/Lexer.mll 
-)
-=======
 # NOTE: The custom commands below first copy the input files to the
 # build directory and then invoke the OCaml tools because those tools
 # do not emit to the current working directory, they always emit to
@@ -26,17 +17,8 @@
 if (NOT OCAMLLEX)
   message(FATAL_ERROR "ocamllex not found! Please install 'ocaml-native-compilers'")
 endif ()
->>>>>>> 2b1fd587
 
-# Generate Parser.
 add_custom_command(
-<<<<<<< HEAD
-    OUTPUT ${CMAKE_CURRENT_BINARY_DIR}/Parser.ml ${CMAKE_CURRENT_BINARY_DIR}/Parser.mli
-    COMMAND ${CMAKE_COMMAND} -E copy ${CMAKE_CURRENT_SOURCE_DIR}/intel/Parser.mly ${CMAKE_CURRENT_BINARY_DIR}
-    COMMAND ocamlyacc Parser.mly
-    DEPENDS ${CMAKE_CURRENT_SOURCE_DIR}/intel/Parser.mly 
-)
-=======
   OUTPUT Lexer.ml
   COMMAND ${CMAKE_COMMAND} -E copy ${CMAKE_CURRENT_SOURCE_DIR}/intel/Lexer.mll ${CMAKE_CURRENT_BINARY_DIR}
   COMMAND ocamllex Lexer.mll
@@ -47,9 +29,7 @@
 if (NOT OCAMLYACC)
   message(FATAL_ERROR "ocamlycac not found! Please install 'ocaml-native-compilers'")
 endif ()
->>>>>>> 2b1fd587
 
-# Compile
 add_custom_command(
   OUTPUT Parser.ml Parser.mli
   COMMAND ${CMAKE_COMMAND} -E copy ${CMAKE_CURRENT_SOURCE_DIR}/intel/Parser.mly ${CMAKE_CURRENT_BINARY_DIR}
@@ -71,28 +51,6 @@
     COMMAND ocamlopt -c -I . -o Emitter.cmx ${CMAKE_CURRENT_SOURCE_DIR}/Emitter.ml
     COMMAND ocamlopt -c -I . -o main.cmx ${CMAKE_CURRENT_SOURCE_DIR}/main.ml
     COMMAND ocamlopt -c -I . -o Emitter.cmx ${CMAKE_CURRENT_SOURCE_DIR}/Emitter.ml
-<<<<<<< HEAD
-    COMMAND ocamlopt str.cmxa unix.cmxa Ast.cmx Util.cmx SimpleStack.cmx Plugin.cmx 
-                     Preprocessor.cmx Parser.cmx Lexer.cmx CodeGen.cmx Emitter.cmx main.cmx
-                     -o ${BINARY}
-
-    # Add dependency to generated Lexer and Parser, and all of the sources.
-    DEPENDS ${CMAKE_CURRENT_BINARY_DIR}/Lexer.ml 
-            ${CMAKE_CURRENT_BINARY_DIR}/Parser.ml
-            Emitter.ml
-            main.ml
-            intel/Ast.ml
-            intel/CodeGen.ml
-            intel/Edger8r.ml
-            intel/Plugin.ml
-            intel/Preprocessor.ml
-            intel/SimpleStack.ml
-            intel/Util.ml
-)
-
-add_custom_target(oeedger8r ALL
-    DEPENDS ${BINARY}
-=======
     COMMAND ocamlopt str.cmxa unix.cmxa Ast.cmx Util.cmx SimpleStack.cmx Plugin.cmx
                      Preprocessor.cmx Parser.cmx Lexer.cmx CodeGen.cmx Emitter.cmx main.cmx
                      -o ${BINARY}
@@ -110,7 +68,6 @@
             intel/Preprocessor.ml
             intel/SimpleStack.ml
             intel/Util.ml
->>>>>>> 2b1fd587
 )
 
 add_custom_target(oeedger8r ALL DEPENDS ${BINARY})
