// Copyright (c) Microsoft Corporation. All rights reserved.
// Licensed under the MIT License.

#include <openenclave/bits/defs.h>
#include <openenclave/bits/safecrt.h>
#include <openenclave/internal/elf.h>
#include <openenclave/internal/hexdump.h>
#include <openenclave/internal/raise.h>
#include <openenclave/internal/sgxcreate.h>
#include <openenclave/internal/sgxtypes.h>
#include <openenclave/internal/utils.h>
#include <stdarg.h>
#include <string.h>

size_t errors = 0;

static bool verbose_opt = false;

/* Find enclave property struct within an .oeinfo section */
static oe_result_t _find_enclave_properties(
    uint8_t* section_data,
    size_t section_size,
    oe_enclave_type_t enclave_type,
    size_t struct_size,
    oe_sgx_enclave_properties_t** enclave_properties)
{
    oe_result_t result = OE_UNEXPECTED;
    uint8_t* ptr = section_data;
    size_t bytes_remaining = section_size;

    *enclave_properties = NULL;

    /* While there are more enclave property structures */
    while (bytes_remaining >= struct_size)
    {
        oe_sgx_enclave_properties_t* p = (oe_sgx_enclave_properties_t*)ptr;

        if (p->header.enclave_type == enclave_type)
        {
            if (p->header.size != struct_size)
            {
                result = OE_FAILURE;
                goto done;
            }

            /* Found it! */
            *enclave_properties = p;
            break;
        }

        /* If size of structure extends beyond end of section */
        if (p->header.size > bytes_remaining)
            break;

        ptr += p->header.size;
        bytes_remaining -= p->header.size;
    }

    if (*enclave_properties == NULL)
    {
        result = OE_NOT_FOUND;
        goto done;
    }

    result = OE_OK;

done:
    return result;
}

oe_result_t oe_sgx_load_properties(
    const elf64_t* elf,
    const char* section_name,
    oe_sgx_enclave_properties_t* properties)
{
    oe_result_t result = OE_UNEXPECTED;
    uint8_t* section_data;
    size_t section_size;

    if (properties)
        memset(properties, 0, sizeof(*properties));

    /* Check for null parameter */
    if (!elf || !section_name || !properties)
    {
        result = OE_INVALID_PARAMETER;
        goto done;
    }

    /* Get pointer to and size of the given section */
    if (elf64_find_section(elf, section_name, &section_data, &section_size) !=
        0)
    {
        result = OE_NOT_FOUND;
        goto done;
    }

    /* Find SGX enclave property struct */
    {
        oe_sgx_enclave_properties_t* enclave_properties;

        if ((result = _find_enclave_properties(
                 section_data,
                 section_size,
                 OE_ENCLAVE_TYPE_SGX,
                 sizeof(oe_sgx_enclave_properties_t),
                 &enclave_properties)) != OE_OK)
        {
            result = OE_NOT_FOUND;
            goto done;
        }

        OE_CHECK(oe_memcpy_s(
            properties,
            sizeof(*properties),
            enclave_properties,
            sizeof(*enclave_properties)));
    }

    result = OE_OK;

done:
    return result;
}

OE_PRINTF_FORMAT(1, 2)
void err(const char* fmt, ...)
{
    va_list ap;
    va_start(ap, fmt);
    fprintf(stderr, "*** Error: ");
    vfprintf(stderr, fmt, ap);
    fprintf(stderr, "\n");
    va_end(ap);
    errors++;
}

void dump_entry_point(elf64_t* elf)
{
    elf64_sym_t sym;
    const char* name;

    if (elf64_find_dynamic_symbol_by_address(
            elf, elf64_get_header(elf)->e_entry, STT_FUNC, &sym) != 0)
    {
        err("cannot find entry point symbol");
        return;
    }

    if (!(name = elf64_get_string_from_dynstr(elf, sym.st_name)))
    {
        err("cannot resolve entry point name");
        return;
    }

    if (strcmp(name, "_start") != 0)
    {
        err("invalid entry point name: %s", name);
        return;
    }

    printf("=== Entry point: \n");
    printf("name=%s\n", name);
    printf("address=%016llx\n", OE_LLX(sym.st_value));
    printf("\n");
}

void dump_enclave_properties(const oe_sgx_enclave_properties_t* props)
{
    const sgx_sigstruct_t* sigstruct;

    printf("=== SGX Enclave Properties:\n");

    printf("product_id=%u\n", props->config.product_id);

    printf("security_version=%u\n", props->config.security_version);

    bool debug = props->config.attributes & OE_SGX_FLAGS_DEBUG;
    printf("debug=%u\n", debug);

<<<<<<< HEAD
    printf("xfrm=%x\n", props->config.xfrm);
=======
    printf("xfrm=%lx\n", props->config.xfrm);
>>>>>>> 8155b03a

    printf(
        "num_heap_pages=%llu\n",
        OE_LLU(props->header.size_settings.num_heap_pages));

    printf(
        "num_stack_pages=%llu\n",
        OE_LLU(props->header.size_settings.num_stack_pages));

    printf("num_tcs=%llu\n", OE_LLU(props->header.size_settings.num_tcs));

    sigstruct = (const sgx_sigstruct_t*)props->sigstruct;

    printf("mrenclave=");
    oe_hex_dump(sigstruct->enclavehash, sizeof(sigstruct->enclavehash));

    printf("signature=");
    oe_hex_dump(sigstruct->signature, sizeof(sigstruct->signature));

    printf("\n");

    if (verbose_opt)
        __sgx_dump_sigstruct(sigstruct);
}

int oedump(const char* enc_bin)
{
    int ret = 1;
    elf64_t elf;
    oe_sgx_enclave_properties_t props;

    /* Load the ELF-64 object */
    if (elf64_load(enc_bin, &elf) != 0)
    {
        fprintf(stderr, "failed to load %s\n", enc_bin);
        goto done;
    }

    /* Load the SGX enclave properties */
    if (oe_sgx_load_properties(&elf, OE_INFO_SECTION_NAME, &props) != OE_OK)
    {
        err("failed to load SGX enclave properties from %s section",
            OE_INFO_SECTION_NAME);
    }

    printf("\n");

    /* Dump the entry point */
    dump_entry_point(&elf);

    /* Dump the signature section */
    dump_enclave_properties(&props);

    if (errors)
    {
        fprintf(stderr, "*** Found %zu errors\n", errors);
        goto done;
    }

    ret = 0;

done:
    elf64_unload(&elf);
    return ret;
}<|MERGE_RESOLUTION|>--- conflicted
+++ resolved
@@ -178,11 +178,7 @@
     bool debug = props->config.attributes & OE_SGX_FLAGS_DEBUG;
     printf("debug=%u\n", debug);
 
-<<<<<<< HEAD
-    printf("xfrm=%x\n", props->config.xfrm);
-=======
     printf("xfrm=%lx\n", props->config.xfrm);
->>>>>>> 8155b03a
 
     printf(
         "num_heap_pages=%llu\n",
